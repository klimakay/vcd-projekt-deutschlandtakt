--- conflicted
+++ resolved
@@ -16,22 +16,15 @@
     First Evaluation only for Jahresfahrplan 2025, to check if the code works correct
     Please check the correct data_path in the end if some troubles occur when the file will be read.
     """
-    file_name = "Auswertung Fahrplan Deutschlandtakt.xlsx"
+    file_name = "Auswertung Fahrplan 2025.xlsx"
     data_path = Path("../../data")
     evaluation = read_all_data(data_path / file_name)
     departures = evaluation.keys()
 
-<<<<<<< HEAD
-    for destination in destinations:
-        results = calculation_grundlegend(evaluation[destination])
-        fahrplan = gewichtung(results)
-        print(fahrplan)
-=======
     for departure in departures:
         results = calculation_grundlegend(evaluation[departure])
         weighted_idx = gewichtung(results)
         eq_verbindung = erschliessungsqualitaet(weighted_idx)
         erschließungsindex = resultat(eq_verbindung)
         print(departure)
-        print(erschließungsindex)
->>>>>>> 7f85e1d5
+        print(erschließungsindex)