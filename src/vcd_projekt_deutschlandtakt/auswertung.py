--- conflicted
+++ resolved
@@ -10,13 +10,7 @@
 
 from functions import read_all_data, calculation_grundlegend, gewichtung
 
-<<<<<<< HEAD
-
-
-#Testcase
-=======
 #  Testcase
->>>>>>> 6f9bc6f5
 if __name__ == '__main__':
     """
     First Evaluation only for Jahresfahrplan 2025, to check if the code works correct
